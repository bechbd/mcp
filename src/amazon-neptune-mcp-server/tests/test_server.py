# Copyright Amazon.com, Inc. or its affiliates. All Rights Reserved.
#
# Licensed under the Apache License, Version 2.0 (the "License"). You may not use this file except in compliance
# with the License. A copy of the License is located at
#
#    http://www.apache.org/licenses/LICENSE-2.0
#
# or in the 'license' file accompanying this file. This file is distributed on an 'AS IS' BASIS, WITHOUT WARRANTIES
# OR CONDITIONS OF ANY KIND, express or implied. See the License for the specific language governing permissions
# and limitations under the License.
"""Tests for the amazon-neptune MCP Server."""

import pytest
from awslabs.amazon_neptune_mcp_server.server import (
    get_graph,
    get_property_graph_schema,
    get_propertygraph_schema_resource,
    get_rdf_schema,
    get_rdf_schema_resource,
    get_status,
    get_status_resource,
    main,
    run_gremlin_query,
    run_opencypher_query,
    run_sparql_query,
)
from unittest.mock import MagicMock, patch


@pytest.mark.asyncio
class TestServerTools:
    """Test class for server tool functions that interact with the Neptune graph."""

    @patch('awslabs.amazon_neptune_mcp_server.server.get_graph')
    async def test_get_status(self, mock_get_graph):
        """Test that get_status correctly returns the status from the graph.

        This test verifies that:
        1. The get_graph function is called to obtain the graph instance
        2. The status method is called on the graph instance
        3. The result from the graph's status method is returned unchanged
        """
        # Arrange
        mock_graph = MagicMock()
        mock_graph.status.return_value = 'Connected'
        mock_get_graph.return_value = mock_graph

        # Act
        result = get_status()

        # Assert
        assert result == 'Connected'
        mock_graph.status.assert_called_once()

    @patch('awslabs.amazon_neptune_mcp_server.server.get_graph')
    async def test_get_property_graph_schema(self, mock_get_graph):
        """Test that get_property_graph_schema correctly returns the schema from the graph.

        This test verifies that:
        1. The get_graph function is called to obtain the graph instance
        2. The propertygraph_schema method is called on the graph instance
        3. The result from the graph's propertygraph_schema method is returned unchanged
        """
        # Arrange
        mock_graph = MagicMock()
        mock_schema = MagicMock()
        mock_graph.propertygraph_schema.return_value = mock_schema
        mock_get_graph.return_value = mock_graph

        # Act
        result = get_property_graph_schema()

        # Assert
        assert result == mock_schema
        mock_graph.propertygraph_schema.assert_called_once()

    @patch('awslabs.amazon_neptune_mcp_server.server.get_graph')
    async def test_get_rdf_schema(self, mock_get_graph):
        """Test that get_rdf_schema correctly returns the schema from the graph.

        This test verifies that:
        1. The get_graph function is called to obtain the graph instance
        2. The rdf_schema method is called on the graph instance
        3. The result from the graph's rdf_schema method is returned unchanged
        """
        # Arrange
        mock_graph = MagicMock()
        mock_schema = MagicMock()
        mock_graph.rdf_schema.return_value = mock_schema
        mock_get_graph.return_value = mock_graph

        # Act
        result = get_rdf_schema()

        # Assert
        assert result == mock_schema
        mock_graph.rdf_schema.assert_called_once()

    @patch('awslabs.amazon_neptune_mcp_server.server.get_graph')
    async def test_run_opencypher_query(self, mock_get_graph):
        """Test that run_opencypher_query correctly executes a query without parameters.

        This test verifies that:
        1. The get_graph function is called to obtain the graph instance
        2. The query_opencypher method is called with the correct query and None parameters
        3. The result from the graph's query_opencypher method is returned unchanged
        """
        # Arrange
        mock_graph = MagicMock()
        mock_result = {'results': [{'n': {'id': '1'}}]}
        mock_graph.query_opencypher.return_value = mock_result
        mock_get_graph.return_value = mock_graph

        # Act
        result = run_opencypher_query('MATCH (n) RETURN n LIMIT 1')

        # Assert
        assert result == mock_result
        mock_graph.query_opencypher.assert_called_once_with('MATCH (n) RETURN n LIMIT 1', None)

    @patch('awslabs.amazon_neptune_mcp_server.server.get_graph')
    async def test_run_opencypher_query_with_parameters(self, mock_get_graph):
        """Test that run_opencypher_query correctly executes a query with parameters.

        This test verifies that:
        1. The get_graph function is called to obtain the graph instance
        2. The query_opencypher method is called with the correct query and parameters
        3. The result from the graph's query_opencypher method is returned unchanged
        """
        # Arrange
        mock_graph = MagicMock()
        mock_result = {'results': [{'n': {'id': '1'}}]}
        mock_graph.query_opencypher.return_value = mock_result
        mock_get_graph.return_value = mock_graph
        parameters = {'id': '1'}

        # Act
        result = run_opencypher_query('MATCH (n) WHERE n.id = $id RETURN n', parameters)

        # Assert
        assert result == mock_result
        mock_graph.query_opencypher.assert_called_once_with(
            'MATCH (n) WHERE n.id = $id RETURN n', parameters
        )

    @patch('awslabs.amazon_neptune_mcp_server.server.get_graph')
    async def test_run_gremlin_query(self, mock_get_graph):
        """Test that run_gremlin_query correctly executes a Gremlin query.

        This test verifies that:
        1. The get_graph function is called to obtain the graph instance
        2. The query_gremlin method is called with the correct query
        3. The result from the graph's query_gremlin method is returned unchanged
        """
        # Arrange
        mock_graph = MagicMock()
        mock_result = {'results': [{'id': '1'}]}
        mock_graph.query_gremlin.return_value = mock_result
        mock_get_graph.return_value = mock_graph

        # Act
        result = run_gremlin_query('g.V().limit(1)')

        # Assert
        assert result == mock_result
        mock_graph.query_gremlin.assert_called_once_with('g.V().limit(1)')

    @patch('awslabs.amazon_neptune_mcp_server.server.get_graph')
    async def test_run_sparql_query(self, mock_get_graph):
        """Test that run_sparql_query correctly executes a SPARQL query.

        This test verifies that:
        1. The get_graph function is called to obtain the graph instance
        2. The query_sparql method is called with the correct query
        3. The result from the graph's query_sparql method is returned unchanged
        """
        # Arrange
        mock_graph = MagicMock()
        mock_result = {'results': [{'s': {'value': 'http://example.org/subject'}}]}
        mock_graph.query_sparql.return_value = mock_result
        mock_get_graph.return_value = mock_graph

        # Act
        result = run_sparql_query('SELECT * WHERE { ?s ?p ?o } LIMIT 1')

        # Assert
        assert result == mock_result
        mock_graph.query_sparql.assert_called_once_with('SELECT * WHERE { ?s ?p ?o } LIMIT 1')

    @patch('awslabs.amazon_neptune_mcp_server.server.get_graph')
    async def test_get_status_resource(self, mock_get_graph):
        """Test that get_status_resource correctly returns the status from the graph.

        This test verifies that:
        1. The get_graph function is called to obtain the graph instance
        2. The status method is called on the graph instance
        3. The result from the graph's status method is returned unchanged
        """
        # Arrange
        mock_graph = MagicMock()
        mock_graph.status.return_value = 'AVAILABLE'
        mock_get_graph.return_value = mock_graph

        # Act
        result = get_status_resource()

        # Assert
        assert result == 'AVAILABLE'
        mock_graph.status.assert_called_once()

    @patch('awslabs.amazon_neptune_mcp_server.server.get_graph')
    async def test_get_propertygraph_schema_resource(self, mock_get_graph):
        """Test that get_propertygraph_schema_resource correctly returns the schema from the graph.

        This test verifies that:
        1. The get_graph function is called to obtain the graph instance
        2. The propertygraph_schema method is called on the graph instance
        3. The result from the graph's propertygraph_schema method is returned unchanged
        """
        # Arrange
        mock_graph = MagicMock()
        mock_schema = MagicMock()
        mock_graph.propertygraph_schema.return_value = mock_schema
        mock_get_graph.return_value = mock_graph

        # Act
        result = get_propertygraph_schema_resource()

        # Assert
        assert result == mock_schema
        mock_graph.propertygraph_schema.assert_called_once()

    @patch('awslabs.amazon_neptune_mcp_server.server.get_graph')
    async def test_get_rdf_schema_resource(self, mock_get_graph):
        """Test that get_rdf_schema_resource correctly returns the schema from the graph.

        This test verifies that:
        1. The get_graph function is called to obtain the graph instance
        2. The rdf_schema method is called on the graph instance
        3. The result from the graph's rdf_schema method is returned unchanged
        """
        # Arrange
        mock_graph = MagicMock()
        mock_schema = MagicMock()
        mock_graph.rdf_schema.return_value = mock_schema
        mock_get_graph.return_value = mock_graph

        # Act
        result = get_rdf_schema_resource()

        # Assert
        assert result == mock_schema
        mock_graph.rdf_schema.assert_called_once()


@pytest.mark.asyncio
class TestGraphInitialization:
    """Test class for the graph initialization functionality."""

    @patch('os.environ.get')
    @patch('awslabs.amazon_neptune_mcp_server.server.NeptuneServer')
    async def test_get_graph_initialization(self, mock_neptune_server, mock_environ_get):
        """Test that get_graph correctly initializes a NeptuneServer instance.

        This test verifies that:
        1. Environment variables are correctly read
        2. NeptuneServer is initialized with the correct parameters
        3. The same instance is returned on subsequent calls (singleton pattern)
        """
        # Arrange
        mock_environ_get.side_effect = lambda key, default=None: {
            'NEPTUNE_ENDPOINT': 'neptune-db://test-endpoint',
            'NEPTUNE_USE_HTTPS': 'True',
        }.get(key, default)

        mock_server = MagicMock()
        mock_neptune_server.return_value = mock_server

        # Act
        graph = get_graph()

        # Assert
        assert graph == mock_server
        mock_neptune_server.assert_called_once_with('neptune-db://test-endpoint', use_https=True)

        # Call again to verify singleton behavior
        graph2 = get_graph()
        assert graph2 == graph
        mock_neptune_server.assert_called_once()  # Should not be called again

    @patch('os.environ.get')
    async def test_get_graph_missing_endpoint(self, mock_environ_get):
        """Test that get_graph raises an error when the NEPTUNE_ENDPOINT environment variable is missing.

        This test verifies that:
        1. When NEPTUNE_ENDPOINT is None, a ValueError is raised
        2. The error message correctly indicates the missing environment variable
        """
        # Arrange
        mock_environ_get.side_effect = lambda key, default=None: {
            'NEPTUNE_ENDPOINT': None,
            'NEPTUNE_USE_HTTPS': 'True',
        }.get(key, default)

        # Reset the global _graph variable
        import awslabs.amazon_neptune_mcp_server.server

        awslabs.amazon_neptune_mcp_server.server._graph = None

        # Act & Assert
        with pytest.raises(ValueError, match='NEPTUNE_ENDPOINT environment variable is not set'):
            get_graph()

    @patch('os.environ.get')
    @patch('awslabs.amazon_neptune_mcp_server.server.NeptuneServer')
    async def test_get_graph_with_https_false(self, mock_neptune_server, mock_environ_get):
        """Test that get_graph correctly handles HTTPS settings from environment variables.

        This test verifies that:
        1. When NEPTUNE_USE_HTTPS is set to "false", use_https is set to False
        2. NeptuneServer is initialized with the correct parameters
        """
        # Arrange
        mock_environ_get.side_effect = lambda key, default=None: {
            'NEPTUNE_ENDPOINT': 'neptune-db://test-endpoint',
            'NEPTUNE_USE_HTTPS': 'false',
        }.get(key, default)

        # Reset the global _graph variable
        import awslabs.amazon_neptune_mcp_server.server

        awslabs.amazon_neptune_mcp_server.server._graph = None

        mock_server = MagicMock()
        mock_neptune_server.return_value = mock_server

        # Act
        graph = get_graph()

        # Assert
        assert graph == mock_server
        mock_neptune_server.assert_called_once_with('neptune-db://test-endpoint', use_https=False)


@pytest.mark.asyncio
class TestMainFunction:
    """Test class for the main function that runs the MCP server."""

    @patch('awslabs.amazon_neptune_mcp_server.server.mcp')
<<<<<<< HEAD
    async def test_main_default(self, mock_mcp):
        """Test that main correctly runs the server with default settings."""
=======
    @patch('argparse.ArgumentParser.parse_args')
    async def test_main_default(self, mock_parse_args, mock_mcp):
        """Test that main correctly runs the server with default settings.

        This test verifies that:
        1. When SSE is not enabled, mcp.run() is called without transport parameter
        2. The port setting is not modified
        """
        # Arrange
        mock_args = MagicMock()
        mock_args.sse = False
        mock_parse_args.return_value = mock_args

        # Act
        main()

        # Assert
        mock_mcp.run.assert_called_once_with()

    @patch('awslabs.amazon_neptune_mcp_server.server.mcp')
    @patch('argparse.ArgumentParser.parse_args')
    async def test_main_with_sse(self, mock_parse_args, mock_mcp):
        """Test that main correctly runs the server with SSE transport.

        This test verifies that:
        1. When SSE is enabled, mcp.run() is called with transport='sse'
        2. The port setting is correctly set to the specified value
        """
        # Arrange
        mock_args = MagicMock()
        mock_args.sse = True
        mock_args.port = 9999
        mock_parse_args.return_value = mock_args

        # Act
        main()

        # Assert
        mock_mcp.run.assert_called_once_with(transport='sse')
        assert mock_mcp.settings.port == 9999

    @patch('awslabs.amazon_neptune_mcp_server.server.mcp')
    @patch('argparse.ArgumentParser.parse_args')
    async def test_main_with_custom_port(self, mock_parse_args, mock_mcp):
        """Test that main correctly runs the server with a custom port.

        This test verifies that:
        1. When a custom port is specified, the port setting is correctly set
        2. The server is run with the correct transport setting
        """
>>>>>>> 597054d4
        # Arrange

        # Act
        main()

        # Assert
        assert mock_mcp.run.call_count == 1<|MERGE_RESOLUTION|>--- conflicted
+++ resolved
@@ -347,38 +347,26 @@
     """Test class for the main function that runs the MCP server."""
 
     @patch('awslabs.amazon_neptune_mcp_server.server.mcp')
-<<<<<<< HEAD
-    async def test_main_default(self, mock_mcp):
-        """Test that main correctly runs the server with default settings."""
-=======
     @patch('argparse.ArgumentParser.parse_args')
     async def test_main_default(self, mock_parse_args, mock_mcp):
         """Test that main correctly runs the server with default settings.
 
         This test verifies that:
         1. When SSE is not enabled, mcp.run() is called without transport parameter
-        2. The port setting is not modified
-        """
-        # Arrange
-        mock_args = MagicMock()
-        mock_args.sse = False
-        mock_parse_args.return_value = mock_args
+        2. The port setting is not modified.
+        """
+        # Arrange
 
         # Act
         main()
 
         # Assert
-        mock_mcp.run.assert_called_once_with()
+        assert mock_mcp.run.call_count == 1
 
     @patch('awslabs.amazon_neptune_mcp_server.server.mcp')
     @patch('argparse.ArgumentParser.parse_args')
     async def test_main_with_sse(self, mock_parse_args, mock_mcp):
-        """Test that main correctly runs the server with SSE transport.
-
-        This test verifies that:
-        1. When SSE is enabled, mcp.run() is called with transport='sse'
-        2. The port setting is correctly set to the specified value
-        """
+        """Test that main correctly runs the server with SSE transport."""
         # Arrange
         mock_args = MagicMock()
         mock_args.sse = True
@@ -395,17 +383,16 @@
     @patch('awslabs.amazon_neptune_mcp_server.server.mcp')
     @patch('argparse.ArgumentParser.parse_args')
     async def test_main_with_custom_port(self, mock_parse_args, mock_mcp):
-        """Test that main correctly runs the server with a custom port.
-
-        This test verifies that:
-        1. When a custom port is specified, the port setting is correctly set
-        2. The server is run with the correct transport setting
-        """
->>>>>>> 597054d4
-        # Arrange
+        """Test that main correctly runs the server with a custom port."""
+        # Arrange
+        mock_args = MagicMock()
+        mock_args.sse = True
+        mock_args.port = 7777
+        mock_parse_args.return_value = mock_args
 
         # Act
         main()
 
         # Assert
-        assert mock_mcp.run.call_count == 1+        mock_mcp.run.assert_called_once_with(transport='sse')
+        assert mock_mcp.settings.port == 7777